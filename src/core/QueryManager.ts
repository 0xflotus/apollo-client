import {
  NetworkInterface,
  SubscriptionNetworkInterface,
  Request,
} from '../transport/networkInterface';

import {
  Deduplicator,
} from '../transport/Deduplicator';

import { isEqual } from '../util/isEqual';

import {
  QueryListener,
  ApolloQueryResult,
  PureQueryOptions,
  FetchType,
} from './types';

import {
  QueryStoreValue,
} from '../queries/store';

import {
  NetworkStatus,
  isNetworkRequestInFlight,
} from '../queries/networkStatus';

import {
  ApolloStore,
  Store,
  getDataWithOptimisticResults,
  ApolloReducerConfig,
  ApolloReducer,
} from '../store';

import {
  checkDocument,
  getQueryDefinition,
  getOperationName,
} from '../queries/getFromAST';

import {
  addTypenameToDocument,
} from '../queries/queryTransform';

import {
  NormalizedCache,
} from '../data/storeUtils';

import {
  createStoreReducer,
} from '../data/resultReducers';

import {
  DataProxy,
} from '../data/proxy';

import {
  isProduction,
} from '../util/environment';

import maybeDeepFreeze from '../util/maybeDeepFreeze';

import {
  ExecutionResult,
  DocumentNode,
  // TODO REFACTOR: do we still need this??
  // We need to import this here to allow TypeScript to include it in the definition file even
  // though we don't use it. https://github.com/Microsoft/TypeScript/issues/5711
  // We need to disable the linter here because TSLint rightfully complains that this is unused.
  /* tslint:disable */
  SelectionSetNode,
  /* tslint:enable */
} from 'graphql';

import { print } from 'graphql-tag/bundledPrinter';

import {
  readQueryFromStore,
  ReadQueryOptions,
} from '../data/readFromStore';

import {
  diffQueryAgainstStore,
} from '../data/readFromStore';

import {
  MutationQueryReducersMap,
  MutationQueryReducer,
} from '../data/mutationResults';

import {
  QueryScheduler,
} from '../scheduler/scheduler';

import {
  ApolloStateSelector,
} from '../ApolloClient';

import {
  Observer,
  Subscription,
  Observable,
} from '../util/Observable';

import { tryFunctionOrLogError } from '../util/errorHandling';

import {
  isApolloError,
  ApolloError,
} from '../errors/ApolloError';

import {
  WatchQueryOptions,
  SubscriptionOptions,
} from './watchQueryOptions';

import { ObservableQuery } from './ObservableQuery';

export class QueryManager {
  public pollingTimers: {[queryId: string]: any};
  public scheduler: QueryScheduler;
  public store: ApolloStore;

  private addTypename: boolean;
  private networkInterface: NetworkInterface;
  private deduplicator: Deduplicator;
  private reduxRootSelector: ApolloStateSelector;
  private reducerConfig: ApolloReducerConfig;
  private queryDeduplication: boolean;

  // TODO REFACTOR collect all operation-related info in one place (e.g. all these maps)
  // this should be combined with ObservableQuery, but that needs to be expanded to support
  // mutations and subscriptions as well.
  private queryListeners: { [queryId: string]: QueryListener[] };
  private queryDocuments: { [queryId: string]: DocumentNode };

  private idCounter = 1; // XXX let's not start at zero to avoid pain with bad checks

  // A map going from a requestId to a promise that has not yet been resolved. We use this to keep
  // track of queries that are inflight and reject them in case some
  // destabalizing action occurs (e.g. reset of the Apollo store).
  private fetchQueryPromises: { [requestId: string]: {
    promise: Promise<ApolloQueryResult<any>>;
    resolve: (result: ApolloQueryResult<any>) => void;
    reject: (error: Error) => void;
  } };

  // A map going from queryId to an observer for a query issued by watchQuery. We use
  // these to keep track of queries that are inflight and error on the observers associated
  // with them in case of some destabalizing action (e.g. reset of the Apollo store).
  private observableQueries: { [queryId: string]:  {
    observableQuery: ObservableQuery<any>;
  } };

  // A map going from the name of a query to an observer issued for it by watchQuery. This is
  // generally used to refetches for refetchQueries and to update mutation results through
  // updateQueries.
  private queryIdsByName: { [queryName: string]: string[] };

  constructor({
    networkInterface,
    store,
    reduxRootSelector,
    reducerConfig = { mutationBehaviorReducers: {} },
    addTypename = true,
    queryDeduplication = false,
  }: {
    networkInterface: NetworkInterface,
    store: ApolloStore,
    reduxRootSelector: ApolloStateSelector,
    reducerConfig?: ApolloReducerConfig,
    addTypename?: boolean,
    queryDeduplication?: boolean,
  }) {
    // XXX this might be the place to do introspection for inserting the `id` into the query? or
    // is that the network interface?
    this.networkInterface = networkInterface;
    this.deduplicator = new Deduplicator(networkInterface);
    this.store = store;
    this.reduxRootSelector = reduxRootSelector;
    this.reducerConfig = reducerConfig;
    this.pollingTimers = {};
    this.queryListeners = {};
    this.queryDocuments = {};
    this.addTypename = addTypename;
    this.queryDeduplication = queryDeduplication;

    this.scheduler = new QueryScheduler({
      queryManager: this,
    });

    this.fetchQueryPromises = {};
    this.observableQueries = {};
    this.queryIdsByName = {};

    // this.store is usually the fake store we get from the Redux middleware API
    // XXX for tests, we sometimes pass in a real Redux store into the QueryManager
    if ((this.store as any)['subscribe']) {
      let currentStoreData: any;
      (this.store as any)['subscribe'](() => {
        let previousStoreData = currentStoreData || {};
        const previousStoreHasData = Object.keys(previousStoreData).length;
        currentStoreData = this.getApolloState();
        if (isEqual(previousStoreData, currentStoreData) && previousStoreHasData) {
          return;
        }
        this.broadcastQueries();
      });
    }
  }

  // Called from middleware
  public broadcastNewStore(store: any) {
    this.broadcastQueries();
  }

  public mutate<T>({
    mutation,
    variables,
    optimisticResponse,
    updateQueries: updateQueriesByName,
    refetchQueries = [],
    update: updateWithProxyFn,
  }: {
    mutation: DocumentNode,
    variables?: Object,
    optimisticResponse?: Object,
    updateQueries?: MutationQueryReducersMap,
    refetchQueries?: string[] | PureQueryOptions[],
    update?: (proxy: DataProxy, mutationResult: Object) => void,
  }): Promise<ApolloQueryResult<T>> {
    const mutationId = this.generateQueryId();

    if (this.addTypename) {
      mutation = addTypenameToDocument(mutation);
    }

    checkDocument(mutation);
    const mutationString = print(mutation);
    const request = {
      query: mutation,
      variables,
      operationName: getOperationName(mutation),
    } as Request;

    this.queryDocuments[mutationId] = mutation;

    // Create a map of update queries by id to the query instead of by name.
    const updateQueries: { [queryId: string]: MutationQueryReducer } = {};
    if (updateQueriesByName) {
      Object.keys(updateQueriesByName).forEach(queryName => (this.queryIdsByName[queryName] || []).forEach(queryId => {
        updateQueries[queryId] = updateQueriesByName[queryName];
      }));
    }

    this.store.dispatch({
      type: 'APOLLO_MUTATION_INIT',
      mutationString,
      mutation,
      variables: variables || {},
      operationName: getOperationName(mutation),
      mutationId,
      optimisticResponse,
      extraReducers: this.getExtraReducers(),
      updateQueries,
      update: updateWithProxyFn,
    });

    return new Promise((resolve, reject) => {
      this.networkInterface.query(request)
        .then((result) => {
          if (result.errors) {
            const error = new ApolloError({
              graphQLErrors: result.errors,
            });
            this.store.dispatch({
              type: 'APOLLO_MUTATION_ERROR',
              error,
              mutationId,
            });

            delete this.queryDocuments[mutationId];
            reject(error);
            return;
          }

          this.store.dispatch({
            type: 'APOLLO_MUTATION_RESULT',
            result,
            mutationId,
            document: mutation,
            operationName: getOperationName(mutation),
            variables: variables || {},
            extraReducers: this.getExtraReducers(),
            updateQueries,
            update: updateWithProxyFn,
          });

          // If there was an error in our reducers, reject this promise!
          const { reducerError } = this.getApolloState();
          if (reducerError) {
            reject(reducerError);
            return;
          }

          if (typeof refetchQueries[0] === 'string') {
            (refetchQueries as string[]).forEach((name) => { this.refetchQueryByName(name); });
          } else {
            (refetchQueries as PureQueryOptions[]).forEach( pureQuery => {
              this.query({
                query: pureQuery.query,
                variables: pureQuery.variables,
                fetchPolicy: 'network-only',
              });
            });
          }


          delete this.queryDocuments[mutationId];
          resolve(<ApolloQueryResult<T>>result);
        })
        .catch((err) => {
          this.store.dispatch({
            type: 'APOLLO_MUTATION_ERROR',
            error: err,
            mutationId,
          });

          delete this.queryDocuments[mutationId];
          reject(new ApolloError({
            networkError: err,
          }));
        });
    });
  }

  // Returns a query listener that will update the given observer based on the
  // results (or lack thereof) for a particular query.
  public queryListenerForObserver<T>(
    queryId: string,
    options: WatchQueryOptions,
    observer: Observer<ApolloQueryResult<T>>,
  ): QueryListener {
    let lastResult: ApolloQueryResult<T>;
    return (queryStoreValue: QueryStoreValue) => {
      // The query store value can be undefined in the event of a store
      // reset.
      if (!queryStoreValue) {
        return;
      }

      const storedQuery = this.observableQueries[queryId];

      const fetchPolicy = storedQuery ? storedQuery.observableQuery.options.fetchPolicy : options.fetchPolicy;

      const shouldNotifyIfLoading = queryStoreValue.previousVariables ||
                                    fetchPolicy === 'cache-only' || fetchPolicy === 'cache-and-network';

      const networkStatusChanged = lastResult && queryStoreValue.networkStatus !== lastResult.networkStatus;

      if (!isNetworkRequestInFlight(queryStoreValue.networkStatus) ||
          ( networkStatusChanged && options.notifyOnNetworkStatusChange ) ||
          shouldNotifyIfLoading) {
        // XXX Currently, returning errors and data is exclusive because we
        // don't handle partial results

        // If we have either a GraphQL error or a network error, we create
        // an error and tell the observer about it.
        if (
          (queryStoreValue.graphQLErrors && queryStoreValue.graphQLErrors.length > 0) ||
          queryStoreValue.networkError
        ) {
          const apolloError = new ApolloError({
            graphQLErrors: queryStoreValue.graphQLErrors,
            networkError: queryStoreValue.networkError,
          });
          if (observer.error) {
            try {
              observer.error(apolloError);
            } catch (e) {
              // Throw error outside this control flow to avoid breaking Apollo's state
              setTimeout(() => { throw e; }, 0);
            }
          } else {
            // Throw error outside this control flow to avoid breaking Apollo's state
            setTimeout(() => { throw apolloError; }, 0);
            if (!isProduction()) {
              /* tslint:disable-next-line */
              console.info(
                'An unhandled error was thrown because no error handler is registered ' +
                'for the query ' + queryStoreValue.queryString,
              );
            }
          }
        } else {
          try {
            const { result: data, isMissing } = diffQueryAgainstStore({
              store: this.getDataWithOptimisticResults(),
              query: this.queryDocuments[queryId],
              variables: queryStoreValue.previousVariables || queryStoreValue.variables,
              config: this.reducerConfig,
              previousResult: lastResult && lastResult.data,
            });

            let resultFromStore: ApolloQueryResult<T>;

            // If there is some data missing and the user has told us that they
            // do not tolerate partial data then we want to return the previous
            // result and mark it as stale.
            if (isMissing && fetchPolicy !== 'cache-only') {
              resultFromStore = {
                data: lastResult && lastResult.data,
                loading: isNetworkRequestInFlight(queryStoreValue.networkStatus),
                networkStatus: queryStoreValue.networkStatus,
                stale: true,
              };
            } else {
              resultFromStore = {
                data,
                loading: isNetworkRequestInFlight(queryStoreValue.networkStatus),
                networkStatus: queryStoreValue.networkStatus,
                stale: false,
              };
            }

            if (observer.next) {
              const isDifferentResult = !(
                  lastResult &&
                  resultFromStore &&
                  lastResult.networkStatus === resultFromStore.networkStatus &&
                  lastResult.stale === resultFromStore.stale &&

                  // We can do a strict equality check here because we include a `previousResult`
                  // with `readQueryFromStore`. So if the results are the same they will be
                  // referentially equal.
                  lastResult.data === resultFromStore.data
                );

              if (isDifferentResult) {
                lastResult = resultFromStore;
                try {
                  observer.next(maybeDeepFreeze(resultFromStore));
                } catch (e) {
                  // Throw error outside this control flow to avoid breaking Apollo's state
                  setTimeout(() => { throw e; }, 0);
                }
              }
            }
          } catch (error) {
            if (observer.error) {
              observer.error(new ApolloError({
                networkError: error,
              }));
            }
            return;
          }
        }
      }
    };
  }

  // The shouldSubscribe option is a temporary fix that tells us whether watchQuery was called
  // directly (i.e. through ApolloClient) or through the query method within QueryManager.
  // Currently, the query method uses watchQuery in order to handle non-network errors correctly
  // but we don't want to keep track observables issued for the query method since those aren't
  // supposed to be refetched in the event of a store reset. Once we unify error handling for
  // network errors and non-network errors, the shouldSubscribe option will go away.

  public watchQuery<T>(options: WatchQueryOptions, shouldSubscribe = true): ObservableQuery<T> {
    if ((options as any).returnPartialData) {
      throw new Error('returnPartialData option is no longer supported since Apollo Client 1.0.');
    }

    if ((options as any).forceFetch) {
      throw new Error('forceFetch option is no longer supported since Apollo Client 1.0. Use fetchPolicy instead.');
    }

    if ((options as any).noFetch) {
      throw new Error('noFetch option is no longer supported since Apollo Client 1.0. Use fetchPolicy instead.');
    }


    // Call just to get errors synchronously
    getQueryDefinition(options.query);

    if (typeof options.notifyOnNetworkStatusChange === 'undefined') {
      options.notifyOnNetworkStatusChange = true;
    }

    let transformedOptions = { ...options } as WatchQueryOptions;
    if (this.addTypename) {
      transformedOptions.query = addTypenameToDocument(transformedOptions.query);
    }

    let observableQuery = new ObservableQuery<T>({
      scheduler: this.scheduler,
      options: transformedOptions,
      shouldSubscribe: shouldSubscribe,
    });

    return observableQuery;
  }

  public query<T>(options: WatchQueryOptions): Promise<ApolloQueryResult<T>> {
    if ((options as any).returnPartialData) {
      throw new Error('returnPartialData option only supported on watchQuery.');
    }

    if ((options as any).pollInterval) {
      throw new Error('pollInterval option only supported on watchQuery.');
    }

    if ((options as any).forceFetch) {
      throw new Error('forceFetch option is no longer supported since Apollo Client 1.0. Use fetchPolicy instead.');
    }

    if ((options as any).noFetch) {
      throw new Error('noFetch option is no longer supported since Apollo Client 1.0. Use fetchPolicy instead.');
    }

    if (options.query.kind !== 'Document') {
      throw new Error('You must wrap the query string in a "gql" tag.');
    }

    if (typeof options.notifyOnNetworkStatusChange !== 'undefined' ) {
      throw new Error('Cannot call "query" with "notifyOnNetworkStatusChange = true" ');
    }
    options.notifyOnNetworkStatusChange = false;

    const requestId = this.idCounter;
    const resPromise = new Promise((resolve, reject) => {
      this.addFetchQueryPromise<T>(requestId, resPromise, resolve, reject);

      return this.watchQuery<T>(options, false).result().then((result) => {
        this.removeFetchQueryPromise(requestId);
        resolve(result);
      }).catch((error) => {
        this.removeFetchQueryPromise(requestId);
        reject(error);
      });
    });

    return resPromise;
  }

  public fetchQuery<T>(
    queryId: string,
    options: WatchQueryOptions,
    fetchType?: FetchType,

    // This allows us to track if this is a query spawned by a `fetchMore`
    // call for another query. We need this data to compute the `fetchMore`
    // network status for the query this is fetching for.
    fetchMoreForQueryId?: string,
  ): Promise<ApolloQueryResult<T>> {

    const {
      variables = {},
      metadata = null,
      fetchPolicy = 'cache-first', // cache-first is the default fetch policy.
    } = options;

    const {
      queryDoc,
    } = this.transformQueryDocument(options);

    const queryString = print(queryDoc);

    let storeResult: any;
    let needToFetch: boolean = fetchPolicy === 'network-only';

    // If this is not a force fetch, we want to diff the query against the
    // store before we fetch it from the network interface.
    // TODO we hit the cache even if the policy is network-first. This could be unnecessary if the network is up.
    if ( (fetchType !== FetchType.refetch && fetchPolicy !== 'network-only')) {
      const { isMissing, result } = diffQueryAgainstStore({
        query: queryDoc,
        store: this.reduxRootSelector(this.store.getState()).data,
        variables,
        returnPartialData: true,
        config: this.reducerConfig,
      });

      // If we're in here, only fetch if we have missing fields
      needToFetch = isMissing || fetchPolicy === 'cache-and-network';

      storeResult = result;
    }

    const requestId = this.generateRequestId();
    const shouldFetch = needToFetch && fetchPolicy !== 'cache-only';

    // Initialize query in store with unique requestId
    this.queryDocuments[queryId] = queryDoc;
    this.store.dispatch({
      type: 'APOLLO_QUERY_INIT',
      queryString,
      document: queryDoc,
      variables,
      fetchPolicy,
      queryId,
      requestId,
      // we store the old variables in order to trigger "loading new variables"
      // state if we know we will go to the server
      storePreviousVariables: shouldFetch,
      isPoll: fetchType === FetchType.poll,
      isRefetch: fetchType === FetchType.refetch,
      fetchMoreForQueryId,
      metadata,
    });

    // If there is no part of the query we need to fetch from the server (or,
    // cachePolicy is cache-only), we just write the store result as the final result.
    if (!shouldFetch) {
      this.store.dispatch({
        type: 'APOLLO_QUERY_RESULT_CLIENT',
        result: { data: storeResult },
        variables,
        document: queryDoc,
        complete: !shouldFetch,
        queryId,
        requestId,
      });
    }

    if (shouldFetch) {
      const networkResult = this.fetchRequest({
        requestId,
        queryId,
        document: queryDoc,
        options,
        fetchMoreForQueryId,
      });

      if (fetchPolicy !== 'cache-and-network') {
        return networkResult;
      }
    }
    // If we have no query to send to the server, we should return the result
    // found within the store.
    return Promise.resolve({ data: storeResult });
  }

  public generateQueryId() {
    const queryId = this.idCounter.toString();
    this.idCounter++;
    return queryId;
  }

  public stopQueryInStore(queryId: string) {
    this.store.dispatch({
      type: 'APOLLO_QUERY_STOP',
      queryId,
    });
  };

  public getApolloState(): Store {
    return this.reduxRootSelector(this.store.getState());
  }

  public selectApolloState(store: any) {
    return this.reduxRootSelector(store.getState());
  }

  public getInitialState(): { data: Object } {
    return { data: this.getApolloState().data };
  }

  public getDataWithOptimisticResults(): NormalizedCache {
    return getDataWithOptimisticResults(this.getApolloState());
  }

  public addQueryListener(queryId: string, listener: QueryListener) {
    this.queryListeners[queryId] = this.queryListeners[queryId] || [];
    this.queryListeners[queryId].push(listener);
  }

  // Adds a promise to this.fetchQueryPromises for a given request ID.
  public addFetchQueryPromise<T>(requestId: number, promise: Promise<ApolloQueryResult<T>>,
    resolve: (result: ApolloQueryResult<T>) => void,
    reject: (error: Error) => void) {
    this.fetchQueryPromises[requestId.toString()] = { promise, resolve, reject };
  }

  // Removes the promise in this.fetchQueryPromises for a particular request ID.
  public removeFetchQueryPromise(requestId: number) {
    delete this.fetchQueryPromises[requestId.toString()];
  }

  // Adds an ObservableQuery to this.observableQueries and to this.observableQueriesByName.
  public addObservableQuery<T>(queryId: string, observableQuery: ObservableQuery<T>) {
    this.observableQueries[queryId] = { observableQuery };

    // Insert the ObservableQuery into this.observableQueriesByName if the query has a name
    const queryDef = getQueryDefinition(observableQuery.options.query);
    if (queryDef.name && queryDef.name.value) {
      const queryName = queryDef.name.value;

      // XXX we may we want to warn the user about query name conflicts in the future
      this.queryIdsByName[queryName] = this.queryIdsByName[queryName] || [];
      this.queryIdsByName[queryName].push(observableQuery.queryId);
    }
  }

  public removeObservableQuery(queryId: string) {
    const observableQuery = this.observableQueries[queryId].observableQuery;
    const definition = getQueryDefinition(observableQuery.options.query);
    const queryName = definition.name ? definition.name.value : null;
    delete this.observableQueries[queryId];
    if (queryName) {
      this.queryIdsByName[queryName] = this.queryIdsByName[queryName].filter((val) => {
        return !(observableQuery.queryId === val);
      });
    }
  }

  public resetStore(): void {
    // Before we have sent the reset action to the store,
    // we can no longer rely on the results returned by in-flight
    // requests since these may depend on values that previously existed
    // in the data portion of the store. So, we cancel the promises and observers
    // that we have issued so far and not yet resolved (in the case of
    // queries).
    Object.keys(this.fetchQueryPromises).forEach((key) => {
      const { reject } = this.fetchQueryPromises[key];
      reject(new Error('Store reset while query was in flight.'));
    });

    this.store.dispatch({
      type: 'APOLLO_STORE_RESET',
      observableQueryIds: Object.keys(this.observableQueries),
    });

    // Similarly, we have to have to refetch each of the queries currently being
    // observed. We refetch instead of error'ing on these since the assumption is that
    // resetting the store doesn't eliminate the need for the queries currently being
    // watched. If there is an existing query in flight when the store is reset,
    // the promise for it will be rejected and its results will not be written to the
    // store.
    Object.keys(this.observableQueries).forEach((queryId) => {
      const storeQuery = this.reduxRootSelector(this.store.getState()).queries[queryId];

      const fetchPolicy = this.observableQueries[queryId].observableQuery.options.fetchPolicy;

      if (fetchPolicy !== 'cache-only') {
        this.observableQueries[queryId].observableQuery.refetch();
      }
    });
  }

  public startQuery<T>(queryId: string, options: WatchQueryOptions, listener: QueryListener) {
    this.addQueryListener(queryId, listener);

<<<<<<< HEAD
    this.fetchQuery(queryId, options);
=======
    this.fetchQuery<T>(queryId, options)
    // `fetchQuery` returns a Promise. In case of a failure it should be caucht or else the
    // console will show an `Uncaught (in promise)` message. Ignore the error for now.
    .catch((error: Error) => undefined);
>>>>>>> e1d1f5c5

    return queryId;
  }

  public startGraphQLSubscription(
    options: SubscriptionOptions,
  ): Observable<any> {
    const {
      query,
      variables,
    } = options;
    let transformedDoc = query;
    // Apply the query transformer if one has been provided.
    if (this.addTypename) {
      transformedDoc = addTypenameToDocument(transformedDoc);
    }
    const request: Request = {
      query: transformedDoc,
      variables,
      operationName: getOperationName(transformedDoc),
    };

    let subId: number;
    let observers: Observer<any>[] = [];

    return new Observable((observer) => {
      observers.push(observer);

      // TODO REFACTOR: the result here is not a normal GraphQL result.

      // If this is the first observer, actually initiate the network subscription
      if (observers.length === 1) {
        const handler = (error: Error, result: any) => {
          if (error) {
            observers.forEach((obs) => {
              if (obs.error) {
                obs.error(error);
              }
            });
          } else {
            this.store.dispatch({
              type: 'APOLLO_SUBSCRIPTION_RESULT',
              document: transformedDoc,
              operationName: getOperationName(transformedDoc),
              result: { data: result },
              variables: variables || {},
              subscriptionId: subId,
              extraReducers: this.getExtraReducers(),
            });
            // It's slightly awkward that the data for subscriptions doesn't come from the store.
            observers.forEach((obs) => {
              if (obs.next) {
                obs.next(result);
              }
            });
          }
        };

        // QueryManager sets up the handler so the query can be transformed. Alternatively,
        // pass in the transformer to the ObservableQuery.
        subId = (this.networkInterface as SubscriptionNetworkInterface).subscribe(
          request, handler);
      }

      return {
        unsubscribe: () => {
          observers = observers.filter((obs) => obs !== observer);

          // If we removed the last observer, tear down the network subscription
          if (observers.length === 0) {
            (this.networkInterface as SubscriptionNetworkInterface).unsubscribe(subId);
          }
        },
        // Used in tests...
        _networkSubscriptionId: subId,
      } as Subscription;
    });
  };

  public stopQuery(queryId: string) {
    // XXX in the future if we should cancel the request
    // so that it never tries to return data
    delete this.queryListeners[queryId];
    delete this.queryDocuments[queryId];
    this.stopQueryInStore(queryId);
  }

  public getCurrentQueryResult<T>(observableQuery: ObservableQuery<T>, isOptimistic = false) {
    const {
      variables,
      document } = this.getQueryParts(observableQuery);

    const lastResult = observableQuery.getLastResult();

    const queryOptions = observableQuery.options;
    const readOptions: ReadQueryOptions = {
      // In case of an optimistic change, apply reducer on top of the
      // results including previous optimistic updates. Otherwise, apply it
      // on top of the real data only.
      store: isOptimistic ? this.getDataWithOptimisticResults() : this.getApolloState().data,
      query: document,
      variables,
      config: this.reducerConfig,
      previousResult: lastResult ? lastResult.data : undefined,
    };

    try {
      // first try reading the full result from the store
      const data = readQueryFromStore(readOptions);
      return maybeDeepFreeze({ data, partial: false });
    } catch (e) {
      return maybeDeepFreeze({ data: {}, partial: true });
    }
  }

  public getQueryWithPreviousResult<T>(queryIdOrObservable: string | ObservableQuery<T>, isOptimistic = false) {
    let observableQuery: ObservableQuery<T>;
    if (typeof queryIdOrObservable === 'string') {
      if (!this.observableQueries[queryIdOrObservable]) {
        throw new Error(`ObservableQuery with this id doesn't exist: ${queryIdOrObservable}`);
      }

      observableQuery = this.observableQueries[queryIdOrObservable].observableQuery;
    } else {
      observableQuery = queryIdOrObservable;
    }

    const {
      variables,
      document } = this.getQueryParts(observableQuery);

    const { data } = this.getCurrentQueryResult(observableQuery, isOptimistic);

    return {
      previousResult: data,
      variables,
      document,
    };
  }

  // XXX: I think we just store this on the observable query at creation time
  // TODO LATER: rename this function. Its main role is to apply the transform, nothing else!
  private getQueryParts<T>(observableQuery: ObservableQuery<T>) {
    const queryOptions = observableQuery.options;

    let transformedDoc = observableQuery.options.query;

    if (this.addTypename) {
      // TODO XXX: do we need to make a copy of the document before transforming it?
      transformedDoc = addTypenameToDocument(transformedDoc);
    }

    return {
      variables: queryOptions.variables,
      document: transformedDoc,
    };
  }

  // Takes a set of WatchQueryOptions and transforms the query document
  // accordingly. Specifically, it applies the queryTransformer (if there is one defined)
  private transformQueryDocument(options: WatchQueryOptions): {
    queryDoc: DocumentNode,
  } {
    let queryDoc = options.query;

    // Apply the query transformer if one has been provided
    if (this.addTypename) {
      queryDoc = addTypenameToDocument(queryDoc);
    }

    return {
      queryDoc,
    };
  }

  private getExtraReducers(): ApolloReducer[] {
    return  Object.keys(this.observableQueries).map( obsQueryId => {
      const query = this.observableQueries[obsQueryId].observableQuery;
      const queryOptions = query.options;

      if (queryOptions.reducer) {
        return createStoreReducer(
          queryOptions.reducer,
          queryOptions.query,
          query.variables || {},
          this.reducerConfig,
        );
      }
      return null as never;
    }).filter( reducer => reducer !== null );
  }

  // Takes a request id, query id, a query document and information associated with the query
  // and send it to the network interface. Returns
  // a promise for the result associated with that request.
  private fetchRequest<T>({
    requestId,
    queryId,
    document,
    options,
    fetchMoreForQueryId,
  }: {
    requestId: number,
    queryId: string,
    document: DocumentNode,
    options: WatchQueryOptions,
    fetchMoreForQueryId?: string,
  }): Promise<ExecutionResult> {
    const {
      variables,
    } = options;
    const request: Request = {
      query: document,
      variables,
      operationName: getOperationName(document),
    };

    const retPromise = new Promise<ApolloQueryResult<T>>((resolve, reject) => {
      this.addFetchQueryPromise<T>(requestId, retPromise, resolve, reject);

      this.deduplicator.query(request, this.queryDeduplication)
        .then((result: ExecutionResult) => {

          const extraReducers = this.getExtraReducers();

          // XXX handle multiple ApolloQueryResults
          this.store.dispatch({
            type: 'APOLLO_QUERY_RESULT',
            document,
            operationName: getOperationName(document),
            result,
            queryId,
            requestId,
            fetchMoreForQueryId,
            extraReducers,
          });

          this.removeFetchQueryPromise(requestId);

          // XXX this duplicates some logic in the store about identifying errors
          if (result.errors) {
            throw new ApolloError({
              graphQLErrors: result.errors,
            });
          }

          return result;
        }).then(() => {

          let resultFromStore: any;
          try {
            // ensure result is combined with data already in store
            // this will throw an error if there are missing fields in
            // the results if returnPartialData is false.
            resultFromStore = readQueryFromStore({
              store: this.getApolloState().data,
              variables,
              query: document,
              config: this.reducerConfig,
            });
            // ensure multiple errors don't get thrown
            /* tslint:disable */
          } catch (e) {}
          /* tslint:enable */

          const {reducerError} = this.getApolloState();
          if (!resultFromStore && reducerError) {
            return Promise.reject(reducerError);
          }

          // return a chainable promise
          this.removeFetchQueryPromise(requestId);
          resolve({ data: resultFromStore, loading: false, networkStatus: NetworkStatus.ready, stale: false });
          return null;
        }).catch((error: Error) => {
          // This is for the benefit of `refetch` promises, which currently don't get their errors
          // through the store like watchQuery observers do
          if (isApolloError(error)) {
            reject(error);
          } else {
            this.store.dispatch({
              type: 'APOLLO_QUERY_ERROR',
              error,
              queryId,
              requestId,
              fetchMoreForQueryId,
            });

            this.removeFetchQueryPromise(requestId);

            reject(new ApolloError({
              networkError: error,
            }));
          }
        });
    });

    return retPromise;
  }

  // Refetches a query given that query's name. Refetches
  // all ObservableQuery instances associated with the query name.
  private refetchQueryByName(queryName: string) {
    const refetchedQueries = this.queryIdsByName[queryName];
    // Warn if the query named does not exist (misnamed, or merely not yet fetched)
    if (refetchedQueries === undefined) {
      console.warn(`Warning: unknown query with name ${queryName} asked to refetch`);
    } else {
      refetchedQueries.forEach((queryId) => {
        this.observableQueries[queryId].observableQuery.refetch();
      });
    }
  }

  private broadcastQueries() {
    const queries = this.getApolloState().queries;
    Object.keys(this.queryListeners).forEach((queryId: string) => {
      const listeners = this.queryListeners[queryId];
      // XXX due to an unknown race condition listeners can sometimes be undefined here.
      // this prevents a crash but doesn't solve the root cause
      // see: https://github.com/apollostack/apollo-client/issues/833
      if (listeners) {
        listeners.forEach((listener: QueryListener) => {
          // it's possible for the listener to be undefined if the query is being stopped
          // See here for more detail: https://github.com/apollostack/apollo-client/issues/231
          if (listener) {
            const queryStoreValue = queries[queryId];
            listener(queryStoreValue);
          }
        });
      }
    });
  }

  private generateRequestId() {
    const requestId = this.idCounter;
    this.idCounter++;
    return requestId;
  }
}<|MERGE_RESOLUTION|>--- conflicted
+++ resolved
@@ -753,14 +753,7 @@
   public startQuery<T>(queryId: string, options: WatchQueryOptions, listener: QueryListener) {
     this.addQueryListener(queryId, listener);
 
-<<<<<<< HEAD
-    this.fetchQuery(queryId, options);
-=======
-    this.fetchQuery<T>(queryId, options)
-    // `fetchQuery` returns a Promise. In case of a failure it should be caucht or else the
-    // console will show an `Uncaught (in promise)` message. Ignore the error for now.
-    .catch((error: Error) => undefined);
->>>>>>> e1d1f5c5
+    this.fetchQuery<T>(queryId, options);
 
     return queryId;
   }
