--- conflicted
+++ resolved
@@ -47,15 +47,11 @@
     opts?: RequestInit,
   }) => {
     const url = 'http://fake.com/graphql';
-<<<<<<< HEAD
-    const batchedNetworkInterface = new HTTPBatchedNetworkInterface(url, 10, 10, opts);
-=======
     const batchedNetworkInterface = new HTTPBatchedNetworkInterface({
       uri: url,
       batchInterval: 10,
       fetchOpts: opts,
     });
->>>>>>> 0c9392b1
 
     batchedNetworkInterface.use(middlewares);
     batchedNetworkInterface.useAfter(afterwares);
@@ -121,15 +117,11 @@
   it('should construct itself correctly', () => {
     const url = 'http://notreal.com/graphql';
     const opts = {};
-<<<<<<< HEAD
-    const batchedNetworkInterface = new HTTPBatchedNetworkInterface(url, 10, 10, opts);
-=======
     const batchedNetworkInterface = new HTTPBatchedNetworkInterface({
       uri: url,
       batchInterval: 10,
       fetchOpts: opts,
     });
->>>>>>> 0c9392b1
     assert(batchedNetworkInterface);
     assert.equal(batchedNetworkInterface._uri, url);
     assert.deepEqual(batchedNetworkInterface._opts, opts);
